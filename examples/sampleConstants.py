--- conflicted
+++ resolved
@@ -13,16 +13,12 @@
 beta = 2
 
 # Define world
-<<<<<<< HEAD
 world_shape = (10, 10)
 step_size = (1.0, 1.0)
 num_iterations = 100
-=======
-world_shape = (20, 20)
-step_size = (0.5, 0.5)
+
 
 #  choose world
 pylonWorld = True  # Use pylon world if true, otherwise use normal GP sampling
 offset = 20  # pylon world size
-scaling = 0.3  # scaling factor in z direction
->>>>>>> 0a44b5bc
+scaling = 0.3  # scaling factor in z direction