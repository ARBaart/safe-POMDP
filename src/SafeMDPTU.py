import numpy as np

from src.utilities import max_out_degree

class SafeMDPTU(object):
    """Base class for safe exploration in MDPs, but with transitional uncertainty added.

    This class only provides basic options to compute the safely reachable
    and returnable sets. The actual update of the safety feature must be done
    in a class that inherits from `SafeMDPTU`. See `src.grid_world` for an
    example.

    Parameters
    ----------
    graph: networkx.DiGraph
        The graph that models the MDP. Each edge has an attribute `safe` in its
        metadata, which determines the safety of the transition.
    gp: GPy.core.GPRegression
        A Gaussian process model that can be used to determine the safety of
        transitions. Exact structure depends heavily on the use-case.
    S_hat0: boolean array
        An array that has True on the ith position if the ith node in the graph
        is part of the safe set.
    h: float
        The safety threshold.
    L: float
        The lipschitz constant
    beta: float, optional
        The confidence interval used by the GP model.
    """
    def __init__(self, graph, gp, S_hat0, h, L, beta=2):
        super(SafeMDPTU, self).__init__()
        # Scalar for gp confidence intervals
        self.beta = beta

        # Threshold
        self.h = h

        # Lipschitz constant
        self.L = L

        # GP model
        self.gp = gp

        self.graph = graph
        self.graph_reverse = self.graph.reverse()

        num_nodes = self.graph.number_of_nodes()
        num_edges = max_out_degree(graph)
        safe_set_size = (num_nodes, num_edges + 1)

        self.reach = np.empty(safe_set_size, dtype=np.bool)

        self.G = np.empty(safe_set_size, dtype=np.bool)


        self.S_hat = S_hat0.copy()

        self.S_hat0 = self.S_hat.copy()

        self.initial_nodes = self.S_hat0[:, 0].nonzero()[0].tolist()
        print("intial nodes: ")
        print(self.initial_nodes)

    def compute_S_hat(self):
        """Compute the safely reachable set given the current safe_set."""
        self.reach[:] = False
        reachable_set(self.graph, self.initial_nodes, out=self.reach)
        # print("Reachable Set:")
        # print(self.reach)
        self.S_hat[:] = False
        returnable_set(self.graph, self.graph_reverse, self.initial_nodes, out=self.S_hat)
        # print("Returnable Set:")
        # print(self.S_hat)

        self.S_hat &= self.reach
        print("S_hat:")
        print(self.S_hat)

    def add_gp_observations(self, x_new, y_new):
        """Add observations to the gp mode."""
        # Update GP with observations
        self.gp.set_XY(np.vstack((self.gp.X,x_new)),np.vstack((self.gp.Y,y_new)))


def link_graph_and_safe_set(graph, safe_set):
    """Link the safe set to the graph model.

    Parameters
    ----------
    graph: nx.DiGraph()
    safe_set: np.array
        Safe set. For each node the edge (i, j) under action (a) is linked to
        safe_set[i, a]
    """
    for node, next_node in graph.edges_iter():
        edge = graph[node][next_node]
        edge['safe'] = safe_set[node:node + 1, edge['action']]


def reachable_set(graph, initial_nodes, out=None):
    """
    Compute the safe, reachable set of a graph

    Parameters
    ----------
    graph: nx.DiGraph
        Directed graph. Each edge must have associated action metadata,
        which specifies the action that this edge corresponds to, and a
        probability value which corresponds to the chance of that edge
        being followed given that action.
        Each edge has an attribute ['safe'], which is a boolean that
        indicates safety
    initial_nodes: list
        List of the initial, safe nodes that are used as a starting point to
        compute the reachable set.
    out: np.array
        The array to write the results to. Is assumed to be False everywhere
        except at the initial nodes

    Returns
    -------
    reachable_set: np.array
        Boolean array that indicates whether a node belongs to the reachable
        set.
    """

    if not initial_nodes:
        raise AttributeError('Set of initial nodes needs to be non-empty.')

    if out is None:
        visited = np.zeros((graph.number_of_nodes(),
                            max_out_degree(graph) + 1),
                           dtype=np.bool)
    else:
        visited = out

    # All nodes in the initial set are visited
    visited[initial_nodes, 0] = True

    stack = list(initial_nodes)

    # TODO: rather than checking if things are safe, specify a safe subgraph?
    while stack:
        node = stack.pop(0)
        scary_actions = list()
        # examine all edges from node, see which actions are unsafe
        for _, next_node, data in graph.edges_iter(node, data=True):
            action = data['action']
            probability = data['probability']
            safe = data['safe']
            if not safe and probability:
                scary_actions.append(action)
        for _, next_node, data in graph.edges_iter(node, data=True):
            action = data['action']
            safe = data['safe']
            if not visited[node, action] and safe and action not in scary_actions:
                visited[node, action] = True
                if not visited[next_node, 0]:
                    stack.append(next_node)
                    visited[next_node, 0] = True

    if out is None:
        return visited

def returnable_set(graph, reverse_graph, initial_nodes, out=None):
    """
    Compute the safe, returnable set of a graph

    Parameters
    ----------
    graph: nx.DiGraph
        Directed graph. Each edge must have associated action metadata,
        which specifies the action that this edge corresponds to.
        Each edge has an attribute ['safe'], which is a boolean that
        indicates safety
    reverse_graph: nx.DiGraph
        The reversed directed graph, `graph.reverse()`
    initial_nodes: list
        List of the initial, safe nodes that are used as a starting point to
        compute the returnable set.
    out: np.array
        The array to write the results to. Is assumed to be False everywhere
        except at the initial nodes

    Returns
    -------
    returnable_set: np.array
        Boolean array that indicates whether a node belongs to the returnable
        set.
    """

    if not initial_nodes:
        raise AttributeError('Set of initial nodes needs to be non-empty.')

    if out is None:
        visited = np.zeros((graph.number_of_nodes(),max_out_degree(graph) + 1), dtype=np.bool)
    else:
        visited = out

    # Get reachable set
    reachable = reachable_set(graph, initial_nodes)

    # All nodes in the initial set are visited
    visited[initial_nodes, 0] = True

    stack = list(initial_nodes)
    popped = list()

    while stack:
<<<<<<< HEAD
        node = stack.pop(0)  # pop at index 0
=======
        # for each node in the stack of safe nodes
        node = stack.pop(0)
        # save node for dead-end check if not in the initial safe set
        if not node in initial_nodes:
            popped.append(node)
>>>>>>> 4e122a0f
        # iterate over edges going into node
        for _, prev_node in reverse_graph.edges_iter(node):
            data = graph.get_edge_data(prev_node, node)
            semi_safe_action = True
            # see if that action can also lead to unsafe places
            for _, other_node in graph.edges_iter(prev_node):
                other_data = graph.get_edge_data(prev_node, other_node)
                if other_data['probability'] and \
                        data['action'] == other_data['action'] and \
                        (not other_data['safe'] or reachable[other_node, 0]):
                    safe_action = False
            # if not yet visited and cannot lead to unsafe places, add to returnable states
            if not visited[prev_node, data['action']] and semi_safe_action:
                visited[prev_node, data['action']] = True
                if not visited[prev_node, 0]:
                    stack.append(prev_node)
                    visited[prev_node, 0] = True

    while popped:
        # for each node to check for dead-endiness
        node = popped.pop(0)
        # see if it leads somewhere
        leadsSomewhere = False
        for action in range(1,5):
            if visited[node, action]:
                leadsSomewhere = True
        if not leadsSomewhere:
            # mark node as non-returnable
            visited[node, 0] = False
            # check all nodes leading here
            for _, prev_node in reverse_graph.edges_iter(node):
                data = graph.get_edge_data(prev_node, node)
                # if that action leading here was considered safe
                if data['probability'] and visited[prev_node, data['action']]:
                    # consider it unsafe now
                    visited[prev_node, data['action']] = False
                    # and check if this previous node might be a dead end, if not defined as safe
                    if not prev_node in popped and not prev_node in initial_nodes:
                        popped.append(prev_node)

    if out is None:
        return visited<|MERGE_RESOLUTION|>--- conflicted
+++ resolved
@@ -208,15 +208,11 @@
     popped = list()
 
     while stack:
-<<<<<<< HEAD
-        node = stack.pop(0)  # pop at index 0
-=======
         # for each node in the stack of safe nodes
         node = stack.pop(0)
         # save node for dead-end check if not in the initial safe set
         if not node in initial_nodes:
             popped.append(node)
->>>>>>> 4e122a0f
         # iterate over edges going into node
         for _, prev_node in reverse_graph.edges_iter(node):
             data = graph.get_edge_data(prev_node, node)
